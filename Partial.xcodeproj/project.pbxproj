// !$*UTF8*$!
{
	archiveVersion = 1;
	classes = {
	};
	objectVersion = 50;
	objects = {

/* Begin PBXBuildFile section */
		D91505B9221E024900EB5215 /* Partial.framework in Frameworks */ = {isa = PBXBuildFile; fileRef = D91505AF221E024900EB5215 /* Partial.framework */; };
		D91505C0221E024900EB5215 /* Partial.h in Headers */ = {isa = PBXBuildFile; fileRef = D91505B2221E024900EB5215 /* Partial.h */; settings = {ATTRIBUTES = (Public, ); }; };
		D91505CA221E04EB00EB5215 /* Partial.swift in Sources */ = {isa = PBXBuildFile; fileRef = D91505C9221E04EB00EB5215 /* Partial.swift */; };
		D91505CE221E052600EB5215 /* PartialBuilder.swift in Sources */ = {isa = PBXBuildFile; fileRef = D91505CD221E052600EB5215 /* PartialBuilder.swift */; };
		D92E76D0229D8A0D003EBC25 /* PartialProtocol.swift in Sources */ = {isa = PBXBuildFile; fileRef = D92E76CF229D8A0D003EBC25 /* PartialProtocol.swift */; };
		D92E76D1229D8A66003EBC25 /* PartialProtocol.swift in Sources */ = {isa = PBXBuildFile; fileRef = D92E76CF229D8A0D003EBC25 /* PartialProtocol.swift */; };
		D92E76D2229D8A67003EBC25 /* PartialProtocol.swift in Sources */ = {isa = PBXBuildFile; fileRef = D92E76CF229D8A0D003EBC25 /* PartialProtocol.swift */; };
		D92E76D3229D8A67003EBC25 /* PartialProtocol.swift in Sources */ = {isa = PBXBuildFile; fileRef = D92E76CF229D8A0D003EBC25 /* PartialProtocol.swift */; };
		D9651AC022D24673008DBB0E /* StringWrapperWrapper.swift in Sources */ = {isa = PBXBuildFile; fileRef = D9651ABF22D24673008DBB0E /* StringWrapperWrapper.swift */; };
		D9651AC122D24673008DBB0E /* StringWrapperWrapper.swift in Sources */ = {isa = PBXBuildFile; fileRef = D9651ABF22D24673008DBB0E /* StringWrapperWrapper.swift */; };
		D9651AC222D24673008DBB0E /* StringWrapperWrapper.swift in Sources */ = {isa = PBXBuildFile; fileRef = D9651ABF22D24673008DBB0E /* StringWrapperWrapper.swift */; };
		D9651AC322D24678008DBB0E /* StringWrapper.swift in Sources */ = {isa = PBXBuildFile; fileRef = D9651ABD22D24606008DBB0E /* StringWrapper.swift */; };
		D9651AC422D24678008DBB0E /* StringWrapper.swift in Sources */ = {isa = PBXBuildFile; fileRef = D9651ABD22D24606008DBB0E /* StringWrapper.swift */; };
		D9651AC522D24679008DBB0E /* StringWrapper.swift in Sources */ = {isa = PBXBuildFile; fileRef = D9651ABD22D24606008DBB0E /* StringWrapper.swift */; };
		D9651AC722D26A53008DBB0E /* PartialTests.swift in Sources */ = {isa = PBXBuildFile; fileRef = D9651AC622D26A53008DBB0E /* PartialTests.swift */; };
		D9651AC822D26A53008DBB0E /* PartialTests.swift in Sources */ = {isa = PBXBuildFile; fileRef = D9651AC622D26A53008DBB0E /* PartialTests.swift */; };
		D9651AC922D26A53008DBB0E /* PartialTests.swift in Sources */ = {isa = PBXBuildFile; fileRef = D9651AC622D26A53008DBB0E /* PartialTests.swift */; };
		D9651ACB22D2788C008DBB0E /* PartialBuilderTests.swift in Sources */ = {isa = PBXBuildFile; fileRef = D9651ACA22D26EFB008DBB0E /* PartialBuilderTests.swift */; };
		D9651ACC22D2788D008DBB0E /* PartialBuilderTests.swift in Sources */ = {isa = PBXBuildFile; fileRef = D9651ACA22D26EFB008DBB0E /* PartialBuilderTests.swift */; };
		D9651ACD22D2788E008DBB0E /* PartialBuilderTests.swift in Sources */ = {isa = PBXBuildFile; fileRef = D9651ACA22D26EFB008DBB0E /* PartialBuilderTests.swift */; };
		D9651AD122D27BE7008DBB0E /* Partial+PartialConvertibleTests.swift in Sources */ = {isa = PBXBuildFile; fileRef = D9651AD022D27BE7008DBB0E /* Partial+PartialConvertibleTests.swift */; };
		D9651AD222D27BE7008DBB0E /* Partial+PartialConvertibleTests.swift in Sources */ = {isa = PBXBuildFile; fileRef = D9651AD022D27BE7008DBB0E /* Partial+PartialConvertibleTests.swift */; };
		D9651AD322D27BE7008DBB0E /* Partial+PartialConvertibleTests.swift in Sources */ = {isa = PBXBuildFile; fileRef = D9651AD022D27BE7008DBB0E /* Partial+PartialConvertibleTests.swift */; };
		D9651AD522D28374008DBB0E /* PartialBuilder+PartialConvertibleTests.swift in Sources */ = {isa = PBXBuildFile; fileRef = D9651AD422D28374008DBB0E /* PartialBuilder+PartialConvertibleTests.swift */; };
		D9651AD622D28374008DBB0E /* PartialBuilder+PartialConvertibleTests.swift in Sources */ = {isa = PBXBuildFile; fileRef = D9651AD422D28374008DBB0E /* PartialBuilder+PartialConvertibleTests.swift */; };
		D9651AD722D28374008DBB0E /* PartialBuilder+PartialConvertibleTests.swift in Sources */ = {isa = PBXBuildFile; fileRef = D9651AD422D28374008DBB0E /* PartialBuilder+PartialConvertibleTests.swift */; };
		D992471922C15D6300A2B079 /* beNilWrappedInOptional.swift in Sources */ = {isa = PBXBuildFile; fileRef = D992471422C15D1800A2B079 /* beNilWrappedInOptional.swift */; };
		D992471A22C15D6500A2B079 /* beNilWrappedInOptional.swift in Sources */ = {isa = PBXBuildFile; fileRef = D992471422C15D1800A2B079 /* beNilWrappedInOptional.swift */; };
		D992471B22C15D6900A2B079 /* beNilWrappedInOptional.swift in Sources */ = {isa = PBXBuildFile; fileRef = D992471422C15D1800A2B079 /* beNilWrappedInOptional.swift */; };
		D9A27B6D228CBDC5001530A1 /* PartialConvertible.swift in Sources */ = {isa = PBXBuildFile; fileRef = D9A27B6C228CBDC5001530A1 /* PartialConvertible.swift */; };
		D9A27B6E228CBDD2001530A1 /* PartialConvertible.swift in Sources */ = {isa = PBXBuildFile; fileRef = D9A27B6C228CBDC5001530A1 /* PartialConvertible.swift */; };
		D9A27B6F228CBDD3001530A1 /* PartialConvertible.swift in Sources */ = {isa = PBXBuildFile; fileRef = D9A27B6C228CBDC5001530A1 /* PartialConvertible.swift */; };
		D9A27B70228CBDD4001530A1 /* PartialConvertible.swift in Sources */ = {isa = PBXBuildFile; fileRef = D9A27B6C228CBDC5001530A1 /* PartialConvertible.swift */; };
		D9C039B1224263610031B393 /* Nimble.framework in Frameworks */ = {isa = PBXBuildFile; fileRef = D9C039AF224263610031B393 /* Nimble.framework */; };
		D9C039B4224263610031B393 /* Quick.framework in Frameworks */ = {isa = PBXBuildFile; fileRef = D9C039B0224263610031B393 /* Quick.framework */; };
		D9CA443A222FF3F0000E424B /* DangerDeps.swift in Sources */ = {isa = PBXBuildFile; fileRef = D9CA4439222FF3F0000E424B /* DangerDeps.swift */; };
		D9E601CF2233E99D00B36B1E /* Partial.framework in Frameworks */ = {isa = PBXBuildFile; fileRef = D9E601C62233E99D00B36B1E /* Partial.framework */; };
		D9E601DE2233EBED00B36B1E /* Partial.swift in Sources */ = {isa = PBXBuildFile; fileRef = D91505C9221E04EB00EB5215 /* Partial.swift */; };
		D9E601E02233EBED00B36B1E /* PartialBuilder.swift in Sources */ = {isa = PBXBuildFile; fileRef = D91505CD221E052600EB5215 /* PartialBuilder.swift */; };
		D9E601E12233EBFA00B36B1E /* Partial.h in Headers */ = {isa = PBXBuildFile; fileRef = D91505B2221E024900EB5215 /* Partial.h */; settings = {ATTRIBUTES = (Public, ); }; };
		D9F58EDA22CA72F400931D29 /* PartialBuilderSubscriptionTests.swift in Sources */ = {isa = PBXBuildFile; fileRef = D9F58ED822CA72F400931D29 /* PartialBuilderSubscriptionTests.swift */; };
		D9F58EDB22CA72F400931D29 /* PartialBuilderSubscriptionTests.swift in Sources */ = {isa = PBXBuildFile; fileRef = D9F58ED822CA72F400931D29 /* PartialBuilderSubscriptionTests.swift */; };
		D9F58EDC22CA72F400931D29 /* PartialBuilderSubscriptionTests.swift in Sources */ = {isa = PBXBuildFile; fileRef = D9F58ED822CA72F400931D29 /* PartialBuilderSubscriptionTests.swift */; };
		D9F58EE222CA730B00931D29 /* Weak.swift in Sources */ = {isa = PBXBuildFile; fileRef = D9F58EE022CA730B00931D29 /* Weak.swift */; };
		D9F58EE322CA730B00931D29 /* Weak.swift in Sources */ = {isa = PBXBuildFile; fileRef = D9F58EE022CA730B00931D29 /* Weak.swift */; };
		D9F58EE422CA730B00931D29 /* Weak.swift in Sources */ = {isa = PBXBuildFile; fileRef = D9F58EE022CA730B00931D29 /* Weak.swift */; };
		D9F58EE522CA730B00931D29 /* Weak.swift in Sources */ = {isa = PBXBuildFile; fileRef = D9F58EE022CA730B00931D29 /* Weak.swift */; };
		D9F58EE622CA730B00931D29 /* Subscription.swift in Sources */ = {isa = PBXBuildFile; fileRef = D9F58EE122CA730B00931D29 /* Subscription.swift */; };
		D9F58EE722CA730B00931D29 /* Subscription.swift in Sources */ = {isa = PBXBuildFile; fileRef = D9F58EE122CA730B00931D29 /* Subscription.swift */; };
		D9F58EE822CA730B00931D29 /* Subscription.swift in Sources */ = {isa = PBXBuildFile; fileRef = D9F58EE122CA730B00931D29 /* Subscription.swift */; };
		D9F58EE922CA730B00931D29 /* Subscription.swift in Sources */ = {isa = PBXBuildFile; fileRef = D9F58EE122CA730B00931D29 /* Subscription.swift */; };
		D9FFA6292235A223005D9A4D /* Partial.framework in Frameworks */ = {isa = PBXBuildFile; fileRef = D9FFA6202235A223005D9A4D /* Partial.framework */; };
		D9FFA6382235A407005D9A4D /* Partial.swift in Sources */ = {isa = PBXBuildFile; fileRef = D91505C9221E04EB00EB5215 /* Partial.swift */; };
		D9FFA63A2235A407005D9A4D /* PartialBuilder.swift in Sources */ = {isa = PBXBuildFile; fileRef = D91505CD221E052600EB5215 /* PartialBuilder.swift */; };
		D9FFA63B2235A408005D9A4D /* Partial.swift in Sources */ = {isa = PBXBuildFile; fileRef = D91505C9221E04EB00EB5215 /* Partial.swift */; };
		D9FFA63D2235A408005D9A4D /* PartialBuilder.swift in Sources */ = {isa = PBXBuildFile; fileRef = D91505CD221E052600EB5215 /* PartialBuilder.swift */; };
		D9FFA63E2235A40B005D9A4D /* Partial.h in Headers */ = {isa = PBXBuildFile; fileRef = D91505B2221E024900EB5215 /* Partial.h */; settings = {ATTRIBUTES = (Public, ); }; };
		D9FFA63F2235A40B005D9A4D /* Partial.h in Headers */ = {isa = PBXBuildFile; fileRef = D91505B2221E024900EB5215 /* Partial.h */; settings = {ATTRIBUTES = (Public, ); }; };
/* End PBXBuildFile section */

/* Begin PBXContainerItemProxy section */
		D91505BA221E024900EB5215 /* PBXContainerItemProxy */ = {
			isa = PBXContainerItemProxy;
			containerPortal = D91505A6221E024900EB5215 /* Project object */;
			proxyType = 1;
			remoteGlobalIDString = D91505AE221E024900EB5215;
			remoteInfo = Partial;
		};
		D9E601D02233E99D00B36B1E /* PBXContainerItemProxy */ = {
			isa = PBXContainerItemProxy;
			containerPortal = D91505A6221E024900EB5215 /* Project object */;
			proxyType = 1;
			remoteGlobalIDString = D9E601C52233E99D00B36B1E;
			remoteInfo = "Partial-macOS";
		};
		D9FFA62A2235A223005D9A4D /* PBXContainerItemProxy */ = {
			isa = PBXContainerItemProxy;
			containerPortal = D91505A6221E024900EB5215 /* Project object */;
			proxyType = 1;
			remoteGlobalIDString = D9FFA61F2235A223005D9A4D;
			remoteInfo = "Partial-tvOS";
		};
/* End PBXContainerItemProxy section */

/* Begin PBXFileReference section */
		D91505AF221E024900EB5215 /* Partial.framework */ = {isa = PBXFileReference; explicitFileType = wrapper.framework; includeInIndex = 0; path = Partial.framework; sourceTree = BUILT_PRODUCTS_DIR; };
		D91505B2221E024900EB5215 /* Partial.h */ = {isa = PBXFileReference; lastKnownFileType = sourcecode.c.h; path = Partial.h; sourceTree = "<group>"; };
		D91505B3221E024900EB5215 /* Info.plist */ = {isa = PBXFileReference; lastKnownFileType = text.plist.xml; path = Info.plist; sourceTree = "<group>"; };
		D91505B8221E024900EB5215 /* PartialTests-iOS.xctest */ = {isa = PBXFileReference; explicitFileType = wrapper.cfbundle; includeInIndex = 0; path = "PartialTests-iOS.xctest"; sourceTree = BUILT_PRODUCTS_DIR; };
		D91505BF221E024900EB5215 /* Info.plist */ = {isa = PBXFileReference; lastKnownFileType = text.plist.xml; path = Info.plist; sourceTree = "<group>"; };
		D91505C9221E04EB00EB5215 /* Partial.swift */ = {isa = PBXFileReference; lastKnownFileType = sourcecode.swift; path = Partial.swift; sourceTree = "<group>"; };
		D91505CD221E052600EB5215 /* PartialBuilder.swift */ = {isa = PBXFileReference; lastKnownFileType = sourcecode.swift; path = PartialBuilder.swift; sourceTree = "<group>"; };
		D92E76CF229D8A0D003EBC25 /* PartialProtocol.swift */ = {isa = PBXFileReference; lastKnownFileType = sourcecode.swift; path = PartialProtocol.swift; sourceTree = "<group>"; };
		D9651ABD22D24606008DBB0E /* StringWrapper.swift */ = {isa = PBXFileReference; lastKnownFileType = sourcecode.swift; path = StringWrapper.swift; sourceTree = "<group>"; };
		D9651ABF22D24673008DBB0E /* StringWrapperWrapper.swift */ = {isa = PBXFileReference; lastKnownFileType = sourcecode.swift; path = StringWrapperWrapper.swift; sourceTree = "<group>"; };
		D9651AC622D26A53008DBB0E /* PartialTests.swift */ = {isa = PBXFileReference; lastKnownFileType = sourcecode.swift; path = PartialTests.swift; sourceTree = "<group>"; };
		D9651ACA22D26EFB008DBB0E /* PartialBuilderTests.swift */ = {isa = PBXFileReference; lastKnownFileType = sourcecode.swift; path = PartialBuilderTests.swift; sourceTree = "<group>"; };
		D9651AD022D27BE7008DBB0E /* Partial+PartialConvertibleTests.swift */ = {isa = PBXFileReference; lastKnownFileType = sourcecode.swift; path = "Partial+PartialConvertibleTests.swift"; sourceTree = "<group>"; };
		D9651AD422D28374008DBB0E /* PartialBuilder+PartialConvertibleTests.swift */ = {isa = PBXFileReference; lastKnownFileType = sourcecode.swift; path = "PartialBuilder+PartialConvertibleTests.swift"; sourceTree = "<group>"; };
		D992471422C15D1800A2B079 /* beNilWrappedInOptional.swift */ = {isa = PBXFileReference; lastKnownFileType = sourcecode.swift; path = beNilWrappedInOptional.swift; sourceTree = "<group>"; };
		D9A27B6C228CBDC5001530A1 /* PartialConvertible.swift */ = {isa = PBXFileReference; lastKnownFileType = sourcecode.swift; path = PartialConvertible.swift; sourceTree = "<group>"; };
		D9C039AF224263610031B393 /* Nimble.framework */ = {isa = PBXFileReference; lastKnownFileType = wrapper.framework; name = Nimble.framework; path = Carthage/Build/iOS/Nimble.framework; sourceTree = SOURCE_ROOT; };
		D9C039B0224263610031B393 /* Quick.framework */ = {isa = PBXFileReference; lastKnownFileType = wrapper.framework; name = Quick.framework; path = Carthage/Build/iOS/Quick.framework; sourceTree = SOURCE_ROOT; };
		D9CA4437222FF3CD000E424B /* Package.swift */ = {isa = PBXFileReference; lastKnownFileType = sourcecode.swift; path = Package.swift; sourceTree = SOURCE_ROOT; };
		D9CA4439222FF3F0000E424B /* DangerDeps.swift */ = {isa = PBXFileReference; lastKnownFileType = sourcecode.swift; path = DangerDeps.swift; sourceTree = "<group>"; };
		D9D933B4223492FD00E94AAE /* Partial.framework */ = {isa = PBXFileReference; explicitFileType = wrapper.framework; includeInIndex = 0; path = Partial.framework; sourceTree = BUILT_PRODUCTS_DIR; };
		D9E601C62233E99D00B36B1E /* Partial.framework */ = {isa = PBXFileReference; explicitFileType = wrapper.framework; includeInIndex = 0; path = Partial.framework; sourceTree = BUILT_PRODUCTS_DIR; };
		D9E601CE2233E99D00B36B1E /* PartialTests-macOS.xctest */ = {isa = PBXFileReference; explicitFileType = wrapper.cfbundle; includeInIndex = 0; path = "PartialTests-macOS.xctest"; sourceTree = BUILT_PRODUCTS_DIR; };
		D9F58ED822CA72F400931D29 /* PartialBuilderSubscriptionTests.swift */ = {isa = PBXFileReference; fileEncoding = 4; lastKnownFileType = sourcecode.swift; path = PartialBuilderSubscriptionTests.swift; sourceTree = "<group>"; };
		D9F58EE022CA730B00931D29 /* Weak.swift */ = {isa = PBXFileReference; fileEncoding = 4; lastKnownFileType = sourcecode.swift; path = Weak.swift; sourceTree = "<group>"; };
		D9F58EE122CA730B00931D29 /* Subscription.swift */ = {isa = PBXFileReference; fileEncoding = 4; lastKnownFileType = sourcecode.swift; path = Subscription.swift; sourceTree = "<group>"; };
		D9FFA6202235A223005D9A4D /* Partial.framework */ = {isa = PBXFileReference; explicitFileType = wrapper.framework; includeInIndex = 0; path = Partial.framework; sourceTree = BUILT_PRODUCTS_DIR; };
		D9FFA6282235A223005D9A4D /* PartialTests-tvOS.xctest */ = {isa = PBXFileReference; explicitFileType = wrapper.cfbundle; includeInIndex = 0; path = "PartialTests-tvOS.xctest"; sourceTree = BUILT_PRODUCTS_DIR; };
/* End PBXFileReference section */

/* Begin PBXFrameworksBuildPhase section */
		D91505AC221E024900EB5215 /* Frameworks */ = {
			isa = PBXFrameworksBuildPhase;
			buildActionMask = 2147483647;
			files = (
			);
			runOnlyForDeploymentPostprocessing = 0;
		};
		D91505B5221E024900EB5215 /* Frameworks */ = {
			isa = PBXFrameworksBuildPhase;
			buildActionMask = 2147483647;
			files = (
				D91505B9221E024900EB5215 /* Partial.framework in Frameworks */,
				D9C039B1224263610031B393 /* Nimble.framework in Frameworks */,
				D9C039B4224263610031B393 /* Quick.framework in Frameworks */,
			);
			runOnlyForDeploymentPostprocessing = 0;
		};
		D9D933B1223492FD00E94AAE /* Frameworks */ = {
			isa = PBXFrameworksBuildPhase;
			buildActionMask = 2147483647;
			files = (
			);
			runOnlyForDeploymentPostprocessing = 0;
		};
		D9E601C32233E99D00B36B1E /* Frameworks */ = {
			isa = PBXFrameworksBuildPhase;
			buildActionMask = 2147483647;
			files = (
			);
			runOnlyForDeploymentPostprocessing = 0;
		};
		D9E601CB2233E99D00B36B1E /* Frameworks */ = {
			isa = PBXFrameworksBuildPhase;
			buildActionMask = 2147483647;
			files = (
				D9E601CF2233E99D00B36B1E /* Partial.framework in Frameworks */,
			);
			runOnlyForDeploymentPostprocessing = 0;
		};
		D9FFA61D2235A223005D9A4D /* Frameworks */ = {
			isa = PBXFrameworksBuildPhase;
			buildActionMask = 2147483647;
			files = (
			);
			runOnlyForDeploymentPostprocessing = 0;
		};
		D9FFA6252235A223005D9A4D /* Frameworks */ = {
			isa = PBXFrameworksBuildPhase;
			buildActionMask = 2147483647;
			files = (
				D9FFA6292235A223005D9A4D /* Partial.framework in Frameworks */,
			);
			runOnlyForDeploymentPostprocessing = 0;
		};
/* End PBXFrameworksBuildPhase section */

/* Begin PBXGroup section */
		D91505A5221E024900EB5215 = {
			isa = PBXGroup;
			children = (
				D91505B1221E024900EB5215 /* Sources */,
				D91505BC221E024900EB5215 /* Tests */,
				D9CA4436222FF3B5000E424B /* Resources */,
				D91505B0221E024900EB5215 /* Products */,
			);
			sourceTree = "<group>";
		};
		D91505B0221E024900EB5215 /* Products */ = {
			isa = PBXGroup;
			children = (
				D91505AF221E024900EB5215 /* Partial.framework */,
				D91505B8221E024900EB5215 /* PartialTests-iOS.xctest */,
				D9E601C62233E99D00B36B1E /* Partial.framework */,
				D9E601CE2233E99D00B36B1E /* PartialTests-macOS.xctest */,
				D9D933B4223492FD00E94AAE /* Partial.framework */,
				D9FFA6202235A223005D9A4D /* Partial.framework */,
				D9FFA6282235A223005D9A4D /* PartialTests-tvOS.xctest */,
			);
			name = Products;
			sourceTree = "<group>";
		};
		D91505B1221E024900EB5215 /* Sources */ = {
			isa = PBXGroup;
			children = (
				D930CF9322B0058A00121F2B /* Partial */,
				D91505B2221E024900EB5215 /* Partial.h */,
				D91505B3221E024900EB5215 /* Info.plist */,
			);
			path = Sources;
			sourceTree = "<group>";
		};
		D91505BC221E024900EB5215 /* Tests */ = {
			isa = PBXGroup;
			children = (
				D930CF9522B005A900121F2B /* PartialTests */,
				D91505BF221E024900EB5215 /* Info.plist */,
				D9C039AE224263140031B393 /* Frameworks */,
			);
			path = Tests;
			sourceTree = "<group>";
		};
		D930CF9322B0058A00121F2B /* Partial */ = {
			isa = PBXGroup;
			children = (
				D91505C9221E04EB00EB5215 /* Partial.swift */,
				D91505CD221E052600EB5215 /* PartialBuilder.swift */,
				D9F58EE122CA730B00931D29 /* Subscription.swift */,
				D9F58EE022CA730B00931D29 /* Weak.swift */,
				D9A27B6C228CBDC5001530A1 /* PartialConvertible.swift */,
				D92E76CF229D8A0D003EBC25 /* PartialProtocol.swift */,
			);
			path = Partial;
			sourceTree = "<group>";
		};
		D930CF9522B005A900121F2B /* PartialTests */ = {
			isa = PBXGroup;
			children = (
				D9651ACF22D278FC008DBB0E /* Tests */,
				D9651ACE22D278EE008DBB0E /* Models */,
				D992471322C15CF700A2B079 /* Matchers */,
			);
			path = PartialTests;
			sourceTree = "<group>";
		};
		D9651ACE22D278EE008DBB0E /* Models */ = {
			isa = PBXGroup;
			children = (
				D9651ABD22D24606008DBB0E /* StringWrapper.swift */,
				D9651ABF22D24673008DBB0E /* StringWrapperWrapper.swift */,
			);
			path = Models;
			sourceTree = "<group>";
		};
		D9651ACF22D278FC008DBB0E /* Tests */ = {
			isa = PBXGroup;
			children = (
				D9651AC622D26A53008DBB0E /* PartialTests.swift */,
				D9651AD022D27BE7008DBB0E /* Partial+PartialConvertibleTests.swift */,
				D9651ACA22D26EFB008DBB0E /* PartialBuilderTests.swift */,
				D9651AD422D28374008DBB0E /* PartialBuilder+PartialConvertibleTests.swift */,
				D9F58ED822CA72F400931D29 /* PartialBuilderSubscriptionTests.swift */,
			);
			path = Tests;
			sourceTree = "<group>";
		};
		D992471322C15CF700A2B079 /* Matchers */ = {
			isa = PBXGroup;
			children = (
				D992471422C15D1800A2B079 /* beNilWrappedInOptional.swift */,
			);
			path = Matchers;
			sourceTree = "<group>";
		};
		D9C039AE224263140031B393 /* Frameworks */ = {
			isa = PBXGroup;
			children = (
				D9C039AF224263610031B393 /* Nimble.framework */,
				D9C039B0224263610031B393 /* Quick.framework */,
			);
			name = Frameworks;
			sourceTree = "<group>";
		};
		D9CA4436222FF3B5000E424B /* Resources */ = {
			isa = PBXGroup;
			children = (
				D9CA4437222FF3CD000E424B /* Package.swift */,
				D9CA4439222FF3F0000E424B /* DangerDeps.swift */,
			);
			path = Resources;
			sourceTree = "<group>";
		};
/* End PBXGroup section */

/* Begin PBXHeadersBuildPhase section */
		D91505AA221E024900EB5215 /* Headers */ = {
			isa = PBXHeadersBuildPhase;
			buildActionMask = 2147483647;
			files = (
				D91505C0221E024900EB5215 /* Partial.h in Headers */,
			);
			runOnlyForDeploymentPostprocessing = 0;
		};
		D9D933AF223492FD00E94AAE /* Headers */ = {
			isa = PBXHeadersBuildPhase;
			buildActionMask = 2147483647;
			files = (
				D9FFA63E2235A40B005D9A4D /* Partial.h in Headers */,
			);
			runOnlyForDeploymentPostprocessing = 0;
		};
		D9E601C12233E99D00B36B1E /* Headers */ = {
			isa = PBXHeadersBuildPhase;
			buildActionMask = 2147483647;
			files = (
				D9E601E12233EBFA00B36B1E /* Partial.h in Headers */,
			);
			runOnlyForDeploymentPostprocessing = 0;
		};
		D9FFA61B2235A223005D9A4D /* Headers */ = {
			isa = PBXHeadersBuildPhase;
			buildActionMask = 2147483647;
			files = (
				D9FFA63F2235A40B005D9A4D /* Partial.h in Headers */,
			);
			runOnlyForDeploymentPostprocessing = 0;
		};
/* End PBXHeadersBuildPhase section */

/* Begin PBXNativeTarget section */
		D91505AE221E024900EB5215 /* Partial-iOS */ = {
			isa = PBXNativeTarget;
			buildConfigurationList = D91505C3221E024900EB5215 /* Build configuration list for PBXNativeTarget "Partial-iOS" */;
			buildPhases = (
				D91505AA221E024900EB5215 /* Headers */,
				D91505AB221E024900EB5215 /* Sources */,
				D91505AC221E024900EB5215 /* Frameworks */,
				D91505AD221E024900EB5215 /* Resources */,
			);
			buildRules = (
			);
			dependencies = (
			);
			name = "Partial-iOS";
			productName = Partial;
			productReference = D91505AF221E024900EB5215 /* Partial.framework */;
			productType = "com.apple.product-type.framework";
		};
		D91505B7221E024900EB5215 /* PartialTests-iOS */ = {
			isa = PBXNativeTarget;
			buildConfigurationList = D91505C6221E024900EB5215 /* Build configuration list for PBXNativeTarget "PartialTests-iOS" */;
			buildPhases = (
				D91505B4221E024900EB5215 /* Sources */,
				D91505B5221E024900EB5215 /* Frameworks */,
				D91505B6221E024900EB5215 /* Resources */,
			);
			buildRules = (
			);
			dependencies = (
				D91505BB221E024900EB5215 /* PBXTargetDependency */,
			);
			name = "PartialTests-iOS";
			productName = PartialTests;
			productReference = D91505B8221E024900EB5215 /* PartialTests-iOS.xctest */;
			productType = "com.apple.product-type.bundle.unit-test";
		};
		D9D933B3223492FD00E94AAE /* Partial-watchOS */ = {
			isa = PBXNativeTarget;
			buildConfigurationList = D9D933BB223492FD00E94AAE /* Build configuration list for PBXNativeTarget "Partial-watchOS" */;
			buildPhases = (
				D9D933AF223492FD00E94AAE /* Headers */,
				D9D933B0223492FD00E94AAE /* Sources */,
				D9D933B1223492FD00E94AAE /* Frameworks */,
				D9D933B2223492FD00E94AAE /* Resources */,
			);
			buildRules = (
			);
			dependencies = (
			);
			name = "Partial-watchOS";
			productName = "Partial-watchOS";
			productReference = D9D933B4223492FD00E94AAE /* Partial.framework */;
			productType = "com.apple.product-type.framework";
		};
		D9E601C52233E99D00B36B1E /* Partial-macOS */ = {
			isa = PBXNativeTarget;
			buildConfigurationList = D9E601DB2233E99D00B36B1E /* Build configuration list for PBXNativeTarget "Partial-macOS" */;
			buildPhases = (
				D9E601C12233E99D00B36B1E /* Headers */,
				D9E601C22233E99D00B36B1E /* Sources */,
				D9E601C32233E99D00B36B1E /* Frameworks */,
				D9E601C42233E99D00B36B1E /* Resources */,
			);
			buildRules = (
			);
			dependencies = (
			);
			name = "Partial-macOS";
			productName = "Partial-macOS";
			productReference = D9E601C62233E99D00B36B1E /* Partial.framework */;
			productType = "com.apple.product-type.framework";
		};
		D9E601CD2233E99D00B36B1E /* PartialTests-macOS */ = {
			isa = PBXNativeTarget;
			buildConfigurationList = D9E601DC2233E99D00B36B1E /* Build configuration list for PBXNativeTarget "PartialTests-macOS" */;
			buildPhases = (
				D9E601CA2233E99D00B36B1E /* Sources */,
				D9E601CB2233E99D00B36B1E /* Frameworks */,
				D9E601CC2233E99D00B36B1E /* Resources */,
			);
			buildRules = (
			);
			dependencies = (
				D9E601D12233E99D00B36B1E /* PBXTargetDependency */,
			);
			name = "PartialTests-macOS";
			productName = "Partial-macOSTests";
			productReference = D9E601CE2233E99D00B36B1E /* PartialTests-macOS.xctest */;
			productType = "com.apple.product-type.bundle.unit-test";
		};
		D9FFA61F2235A223005D9A4D /* Partial-tvOS */ = {
			isa = PBXNativeTarget;
			buildConfigurationList = D9FFA6352235A223005D9A4D /* Build configuration list for PBXNativeTarget "Partial-tvOS" */;
			buildPhases = (
				D9FFA61B2235A223005D9A4D /* Headers */,
				D9FFA61C2235A223005D9A4D /* Sources */,
				D9FFA61D2235A223005D9A4D /* Frameworks */,
				D9FFA61E2235A223005D9A4D /* Resources */,
			);
			buildRules = (
			);
			dependencies = (
			);
			name = "Partial-tvOS";
			productName = "Partial-tvOS";
			productReference = D9FFA6202235A223005D9A4D /* Partial.framework */;
			productType = "com.apple.product-type.framework";
		};
		D9FFA6272235A223005D9A4D /* PartialTests-tvOS */ = {
			isa = PBXNativeTarget;
			buildConfigurationList = D9FFA6362235A223005D9A4D /* Build configuration list for PBXNativeTarget "PartialTests-tvOS" */;
			buildPhases = (
				D9FFA6242235A223005D9A4D /* Sources */,
				D9FFA6252235A223005D9A4D /* Frameworks */,
				D9FFA6262235A223005D9A4D /* Resources */,
			);
			buildRules = (
			);
			dependencies = (
				D9FFA62B2235A223005D9A4D /* PBXTargetDependency */,
			);
			name = "PartialTests-tvOS";
			productName = "Partial-tvOSTests";
			productReference = D9FFA6282235A223005D9A4D /* PartialTests-tvOS.xctest */;
			productType = "com.apple.product-type.bundle.unit-test";
		};
/* End PBXNativeTarget section */

/* Begin PBXProject section */
		D91505A6221E024900EB5215 /* Project object */ = {
			isa = PBXProject;
			attributes = {
				LastSwiftUpdateCheck = 1010;
				LastUpgradeCheck = 1010;
				ORGANIZATIONNAME = "Joseph Duffy";
				TargetAttributes = {
					D91505AE221E024900EB5215 = {
						CreatedOnToolsVersion = 10.1;
						LastSwiftMigration = 1020;
					};
					D91505B7221E024900EB5215 = {
						CreatedOnToolsVersion = 10.1;
						LastSwiftMigration = 1020;
					};
					D9D933B3223492FD00E94AAE = {
						CreatedOnToolsVersion = 10.1;
					};
					D9E601C52233E99D00B36B1E = {
						CreatedOnToolsVersion = 10.1;
					};
					D9E601CD2233E99D00B36B1E = {
						CreatedOnToolsVersion = 10.1;
					};
					D9FFA61F2235A223005D9A4D = {
						CreatedOnToolsVersion = 10.1;
					};
					D9FFA6272235A223005D9A4D = {
						CreatedOnToolsVersion = 10.1;
					};
				};
			};
			buildConfigurationList = D91505A9221E024900EB5215 /* Build configuration list for PBXProject "Partial" */;
			compatibilityVersion = "Xcode 9.3";
			developmentRegion = en;
			hasScannedForEncodings = 0;
			knownRegions = (
				en,
				Base,
			);
			mainGroup = D91505A5221E024900EB5215;
			productRefGroup = D91505B0221E024900EB5215 /* Products */;
			projectDirPath = "";
			projectRoot = "";
			targets = (
				D91505AE221E024900EB5215 /* Partial-iOS */,
				D91505B7221E024900EB5215 /* PartialTests-iOS */,
				D9E601C52233E99D00B36B1E /* Partial-macOS */,
				D9E601CD2233E99D00B36B1E /* PartialTests-macOS */,
				D9D933B3223492FD00E94AAE /* Partial-watchOS */,
				D9FFA61F2235A223005D9A4D /* Partial-tvOS */,
				D9FFA6272235A223005D9A4D /* PartialTests-tvOS */,
			);
		};
/* End PBXProject section */

/* Begin PBXResourcesBuildPhase section */
		D91505AD221E024900EB5215 /* Resources */ = {
			isa = PBXResourcesBuildPhase;
			buildActionMask = 2147483647;
			files = (
			);
			runOnlyForDeploymentPostprocessing = 0;
		};
		D91505B6221E024900EB5215 /* Resources */ = {
			isa = PBXResourcesBuildPhase;
			buildActionMask = 2147483647;
			files = (
			);
			runOnlyForDeploymentPostprocessing = 0;
		};
		D9D933B2223492FD00E94AAE /* Resources */ = {
			isa = PBXResourcesBuildPhase;
			buildActionMask = 2147483647;
			files = (
			);
			runOnlyForDeploymentPostprocessing = 0;
		};
		D9E601C42233E99D00B36B1E /* Resources */ = {
			isa = PBXResourcesBuildPhase;
			buildActionMask = 2147483647;
			files = (
			);
			runOnlyForDeploymentPostprocessing = 0;
		};
		D9E601CC2233E99D00B36B1E /* Resources */ = {
			isa = PBXResourcesBuildPhase;
			buildActionMask = 2147483647;
			files = (
			);
			runOnlyForDeploymentPostprocessing = 0;
		};
		D9FFA61E2235A223005D9A4D /* Resources */ = {
			isa = PBXResourcesBuildPhase;
			buildActionMask = 2147483647;
			files = (
			);
			runOnlyForDeploymentPostprocessing = 0;
		};
		D9FFA6262235A223005D9A4D /* Resources */ = {
			isa = PBXResourcesBuildPhase;
			buildActionMask = 2147483647;
			files = (
			);
			runOnlyForDeploymentPostprocessing = 0;
		};
/* End PBXResourcesBuildPhase section */

/* Begin PBXSourcesBuildPhase section */
		D91505AB221E024900EB5215 /* Sources */ = {
			isa = PBXSourcesBuildPhase;
			buildActionMask = 2147483647;
			files = (
				D9F58EE622CA730B00931D29 /* Subscription.swift in Sources */,
<<<<<<< HEAD
				D992471222BFE54F00A2B079 /* PartialProtocol+deprecations.swift in Sources */,
=======
				D9A27B72228CBE40001530A1 /* Partial+description.swift in Sources */,
>>>>>>> da907918
				D91505CA221E04EB00EB5215 /* Partial.swift in Sources */,
				D91505CE221E052600EB5215 /* PartialBuilder.swift in Sources */,
				D9F58EE222CA730B00931D29 /* Weak.swift in Sources */,
				D9CA443A222FF3F0000E424B /* DangerDeps.swift in Sources */,
				D92E76D0229D8A0D003EBC25 /* PartialProtocol.swift in Sources */,
				D9A27B6D228CBDC5001530A1 /* PartialConvertible.swift in Sources */,
			);
			runOnlyForDeploymentPostprocessing = 0;
		};
		D91505B4221E024900EB5215 /* Sources */ = {
			isa = PBXSourcesBuildPhase;
			buildActionMask = 2147483647;
			files = (
				D9651AC022D24673008DBB0E /* StringWrapperWrapper.swift in Sources */,
				D9651ACB22D2788C008DBB0E /* PartialBuilderTests.swift in Sources */,
				D9651AC322D24678008DBB0E /* StringWrapper.swift in Sources */,
				D992471922C15D6300A2B079 /* beNilWrappedInOptional.swift in Sources */,
				D9651AD122D27BE7008DBB0E /* Partial+PartialConvertibleTests.swift in Sources */,
				D9651AD522D28374008DBB0E /* PartialBuilder+PartialConvertibleTests.swift in Sources */,
				D9F58EDA22CA72F400931D29 /* PartialBuilderSubscriptionTests.swift in Sources */,
				D9651AC722D26A53008DBB0E /* PartialTests.swift in Sources */,
			);
			runOnlyForDeploymentPostprocessing = 0;
		};
		D9D933B0223492FD00E94AAE /* Sources */ = {
			isa = PBXSourcesBuildPhase;
			buildActionMask = 2147483647;
			files = (
				D9F58EE822CA730B00931D29 /* Subscription.swift in Sources */,
				D9FFA6382235A407005D9A4D /* Partial.swift in Sources */,
				D9A27B6F228CBDD3001530A1 /* PartialConvertible.swift in Sources */,
				D9FFA63A2235A407005D9A4D /* PartialBuilder.swift in Sources */,
				D9F58EE422CA730B00931D29 /* Weak.swift in Sources */,
				D92E76D2229D8A67003EBC25 /* PartialProtocol.swift in Sources */,
			);
			runOnlyForDeploymentPostprocessing = 0;
		};
		D9E601C22233E99D00B36B1E /* Sources */ = {
			isa = PBXSourcesBuildPhase;
			buildActionMask = 2147483647;
			files = (
				D9F58EE722CA730B00931D29 /* Subscription.swift in Sources */,
				D9E601DE2233EBED00B36B1E /* Partial.swift in Sources */,
				D9A27B6E228CBDD2001530A1 /* PartialConvertible.swift in Sources */,
				D9E601E02233EBED00B36B1E /* PartialBuilder.swift in Sources */,
				D9F58EE322CA730B00931D29 /* Weak.swift in Sources */,
				D92E76D1229D8A66003EBC25 /* PartialProtocol.swift in Sources */,
			);
			runOnlyForDeploymentPostprocessing = 0;
		};
		D9E601CA2233E99D00B36B1E /* Sources */ = {
			isa = PBXSourcesBuildPhase;
			buildActionMask = 2147483647;
			files = (
				D9651AC122D24673008DBB0E /* StringWrapperWrapper.swift in Sources */,
				D9651ACC22D2788D008DBB0E /* PartialBuilderTests.swift in Sources */,
				D9651AC422D24678008DBB0E /* StringWrapper.swift in Sources */,
				D992471A22C15D6500A2B079 /* beNilWrappedInOptional.swift in Sources */,
				D9651AD222D27BE7008DBB0E /* Partial+PartialConvertibleTests.swift in Sources */,
				D9651AD622D28374008DBB0E /* PartialBuilder+PartialConvertibleTests.swift in Sources */,
				D9F58EDB22CA72F400931D29 /* PartialBuilderSubscriptionTests.swift in Sources */,
				D9651AC822D26A53008DBB0E /* PartialTests.swift in Sources */,
			);
			runOnlyForDeploymentPostprocessing = 0;
		};
		D9FFA61C2235A223005D9A4D /* Sources */ = {
			isa = PBXSourcesBuildPhase;
			buildActionMask = 2147483647;
			files = (
				D9F58EE922CA730B00931D29 /* Subscription.swift in Sources */,
				D9FFA63B2235A408005D9A4D /* Partial.swift in Sources */,
				D9A27B70228CBDD4001530A1 /* PartialConvertible.swift in Sources */,
				D9FFA63D2235A408005D9A4D /* PartialBuilder.swift in Sources */,
				D9F58EE522CA730B00931D29 /* Weak.swift in Sources */,
				D92E76D3229D8A67003EBC25 /* PartialProtocol.swift in Sources */,
			);
			runOnlyForDeploymentPostprocessing = 0;
		};
		D9FFA6242235A223005D9A4D /* Sources */ = {
			isa = PBXSourcesBuildPhase;
			buildActionMask = 2147483647;
			files = (
				D9651AC222D24673008DBB0E /* StringWrapperWrapper.swift in Sources */,
				D9651ACD22D2788E008DBB0E /* PartialBuilderTests.swift in Sources */,
				D9651AC522D24679008DBB0E /* StringWrapper.swift in Sources */,
				D992471B22C15D6900A2B079 /* beNilWrappedInOptional.swift in Sources */,
				D9651AD322D27BE7008DBB0E /* Partial+PartialConvertibleTests.swift in Sources */,
				D9651AD722D28374008DBB0E /* PartialBuilder+PartialConvertibleTests.swift in Sources */,
				D9F58EDC22CA72F400931D29 /* PartialBuilderSubscriptionTests.swift in Sources */,
				D9651AC922D26A53008DBB0E /* PartialTests.swift in Sources */,
			);
			runOnlyForDeploymentPostprocessing = 0;
		};
/* End PBXSourcesBuildPhase section */

/* Begin PBXTargetDependency section */
		D91505BB221E024900EB5215 /* PBXTargetDependency */ = {
			isa = PBXTargetDependency;
			target = D91505AE221E024900EB5215 /* Partial-iOS */;
			targetProxy = D91505BA221E024900EB5215 /* PBXContainerItemProxy */;
		};
		D9E601D12233E99D00B36B1E /* PBXTargetDependency */ = {
			isa = PBXTargetDependency;
			target = D9E601C52233E99D00B36B1E /* Partial-macOS */;
			targetProxy = D9E601D02233E99D00B36B1E /* PBXContainerItemProxy */;
		};
		D9FFA62B2235A223005D9A4D /* PBXTargetDependency */ = {
			isa = PBXTargetDependency;
			target = D9FFA61F2235A223005D9A4D /* Partial-tvOS */;
			targetProxy = D9FFA62A2235A223005D9A4D /* PBXContainerItemProxy */;
		};
/* End PBXTargetDependency section */

/* Begin XCBuildConfiguration section */
		D91505C1221E024900EB5215 /* Debug */ = {
			isa = XCBuildConfiguration;
			buildSettings = {
				ALWAYS_SEARCH_USER_PATHS = NO;
				CLANG_ANALYZER_NONNULL = YES;
				CLANG_ANALYZER_NUMBER_OBJECT_CONVERSION = YES_AGGRESSIVE;
				CLANG_CXX_LANGUAGE_STANDARD = "gnu++14";
				CLANG_CXX_LIBRARY = "libc++";
				CLANG_ENABLE_MODULES = YES;
				CLANG_ENABLE_OBJC_ARC = YES;
				CLANG_ENABLE_OBJC_WEAK = YES;
				CLANG_WARN_BLOCK_CAPTURE_AUTORELEASING = YES;
				CLANG_WARN_BOOL_CONVERSION = YES;
				CLANG_WARN_COMMA = YES;
				CLANG_WARN_CONSTANT_CONVERSION = YES;
				CLANG_WARN_DEPRECATED_OBJC_IMPLEMENTATIONS = YES;
				CLANG_WARN_DIRECT_OBJC_ISA_USAGE = YES_ERROR;
				CLANG_WARN_DOCUMENTATION_COMMENTS = YES;
				CLANG_WARN_EMPTY_BODY = YES;
				CLANG_WARN_ENUM_CONVERSION = YES;
				CLANG_WARN_INFINITE_RECURSION = YES;
				CLANG_WARN_INT_CONVERSION = YES;
				CLANG_WARN_NON_LITERAL_NULL_CONVERSION = YES;
				CLANG_WARN_OBJC_IMPLICIT_RETAIN_SELF = YES;
				CLANG_WARN_OBJC_LITERAL_CONVERSION = YES;
				CLANG_WARN_OBJC_ROOT_CLASS = YES_ERROR;
				CLANG_WARN_RANGE_LOOP_ANALYSIS = YES;
				CLANG_WARN_STRICT_PROTOTYPES = YES;
				CLANG_WARN_SUSPICIOUS_MOVE = YES;
				CLANG_WARN_UNGUARDED_AVAILABILITY = YES_AGGRESSIVE;
				CLANG_WARN_UNREACHABLE_CODE = YES;
				CLANG_WARN__DUPLICATE_METHOD_MATCH = YES;
				CODE_SIGN_IDENTITY = "";
				COPY_PHASE_STRIP = NO;
				CURRENT_PROJECT_VERSION = 1;
				DEBUG_INFORMATION_FORMAT = dwarf;
				ENABLE_STRICT_OBJC_MSGSEND = YES;
				ENABLE_TESTABILITY = YES;
				GCC_C_LANGUAGE_STANDARD = gnu11;
				GCC_DYNAMIC_NO_PIC = NO;
				GCC_NO_COMMON_BLOCKS = YES;
				GCC_OPTIMIZATION_LEVEL = 0;
				GCC_PREPROCESSOR_DEFINITIONS = (
					"DEBUG=1",
					"$(inherited)",
				);
				GCC_WARN_64_TO_32_BIT_CONVERSION = YES;
				GCC_WARN_ABOUT_RETURN_TYPE = YES_ERROR;
				GCC_WARN_UNDECLARED_SELECTOR = YES;
				GCC_WARN_UNINITIALIZED_AUTOS = YES_AGGRESSIVE;
				GCC_WARN_UNUSED_FUNCTION = YES;
				GCC_WARN_UNUSED_VARIABLE = YES;
				INFOPLIST_FILE = Sources/Info.plist;
				IPHONEOS_DEPLOYMENT_TARGET = 8.0;
				MACOSX_DEPLOYMENT_TARGET = 10.10;
				MTL_ENABLE_DEBUG_INFO = INCLUDE_SOURCE;
				MTL_FAST_MATH = YES;
				ONLY_ACTIVE_ARCH = YES;
				PRODUCT_BUNDLE_IDENTIFIER = uk.josephduffy.Partial;
				PRODUCT_NAME = Partial;
				SDKROOT = iphoneos;
				SWIFT_ACTIVE_COMPILATION_CONDITIONS = DEBUG;
				SWIFT_OPTIMIZATION_LEVEL = "-Onone";
				SWIFT_VERSION = 5.0;
				TVOS_DEPLOYMENT_TARGET = 9.0;
				VERSIONING_SYSTEM = "apple-generic";
				VERSION_INFO_PREFIX = "";
				VERSION_NUMBER = 0.2.0;
				WATCHOS_DEPLOYMENT_TARGET = 2.0;
			};
			name = Debug;
		};
		D91505C2221E024900EB5215 /* Release */ = {
			isa = XCBuildConfiguration;
			buildSettings = {
				ALWAYS_SEARCH_USER_PATHS = NO;
				CLANG_ANALYZER_NONNULL = YES;
				CLANG_ANALYZER_NUMBER_OBJECT_CONVERSION = YES_AGGRESSIVE;
				CLANG_CXX_LANGUAGE_STANDARD = "gnu++14";
				CLANG_CXX_LIBRARY = "libc++";
				CLANG_ENABLE_MODULES = YES;
				CLANG_ENABLE_OBJC_ARC = YES;
				CLANG_ENABLE_OBJC_WEAK = YES;
				CLANG_WARN_BLOCK_CAPTURE_AUTORELEASING = YES;
				CLANG_WARN_BOOL_CONVERSION = YES;
				CLANG_WARN_COMMA = YES;
				CLANG_WARN_CONSTANT_CONVERSION = YES;
				CLANG_WARN_DEPRECATED_OBJC_IMPLEMENTATIONS = YES;
				CLANG_WARN_DIRECT_OBJC_ISA_USAGE = YES_ERROR;
				CLANG_WARN_DOCUMENTATION_COMMENTS = YES;
				CLANG_WARN_EMPTY_BODY = YES;
				CLANG_WARN_ENUM_CONVERSION = YES;
				CLANG_WARN_INFINITE_RECURSION = YES;
				CLANG_WARN_INT_CONVERSION = YES;
				CLANG_WARN_NON_LITERAL_NULL_CONVERSION = YES;
				CLANG_WARN_OBJC_IMPLICIT_RETAIN_SELF = YES;
				CLANG_WARN_OBJC_LITERAL_CONVERSION = YES;
				CLANG_WARN_OBJC_ROOT_CLASS = YES_ERROR;
				CLANG_WARN_RANGE_LOOP_ANALYSIS = YES;
				CLANG_WARN_STRICT_PROTOTYPES = YES;
				CLANG_WARN_SUSPICIOUS_MOVE = YES;
				CLANG_WARN_UNGUARDED_AVAILABILITY = YES_AGGRESSIVE;
				CLANG_WARN_UNREACHABLE_CODE = YES;
				CLANG_WARN__DUPLICATE_METHOD_MATCH = YES;
				CODE_SIGN_IDENTITY = "";
				COPY_PHASE_STRIP = NO;
				CURRENT_PROJECT_VERSION = 1;
				DEBUG_INFORMATION_FORMAT = "dwarf-with-dsym";
				ENABLE_NS_ASSERTIONS = NO;
				ENABLE_STRICT_OBJC_MSGSEND = YES;
				GCC_C_LANGUAGE_STANDARD = gnu11;
				GCC_NO_COMMON_BLOCKS = YES;
				GCC_WARN_64_TO_32_BIT_CONVERSION = YES;
				GCC_WARN_ABOUT_RETURN_TYPE = YES_ERROR;
				GCC_WARN_UNDECLARED_SELECTOR = YES;
				GCC_WARN_UNINITIALIZED_AUTOS = YES_AGGRESSIVE;
				GCC_WARN_UNUSED_FUNCTION = YES;
				GCC_WARN_UNUSED_VARIABLE = YES;
				INFOPLIST_FILE = Sources/Info.plist;
				IPHONEOS_DEPLOYMENT_TARGET = 8.0;
				MACOSX_DEPLOYMENT_TARGET = 10.10;
				MTL_ENABLE_DEBUG_INFO = NO;
				MTL_FAST_MATH = YES;
				PRODUCT_BUNDLE_IDENTIFIER = uk.josephduffy.Partial;
				PRODUCT_NAME = Partial;
				SDKROOT = iphoneos;
				SWIFT_COMPILATION_MODE = wholemodule;
				SWIFT_OPTIMIZATION_LEVEL = "-O";
				SWIFT_VERSION = 5.0;
				TVOS_DEPLOYMENT_TARGET = 9.0;
				VALIDATE_PRODUCT = YES;
				VERSIONING_SYSTEM = "apple-generic";
				VERSION_INFO_PREFIX = "";
				VERSION_NUMBER = 0.2.0;
				WATCHOS_DEPLOYMENT_TARGET = 2.0;
			};
			name = Release;
		};
		D91505C4221E024900EB5215 /* Debug */ = {
			isa = XCBuildConfiguration;
			buildSettings = {
				APPLICATION_EXTENSION_API_ONLY = YES;
				CLANG_ENABLE_MODULES = YES;
				DEFINES_MODULE = YES;
				DYLIB_COMPATIBILITY_VERSION = 1;
				DYLIB_CURRENT_VERSION = 1;
				DYLIB_INSTALL_NAME_BASE = "@rpath";
				INSTALL_PATH = "$(LOCAL_LIBRARY_DIR)/Frameworks";
				LD_RUNPATH_SEARCH_PATHS = (
					"$(inherited)",
					"@executable_path/Frameworks",
					"@loader_path/Frameworks",
				);
				SKIP_INSTALL = YES;
				SWIFT_OPTIMIZATION_LEVEL = "-Onone";
				TARGETED_DEVICE_FAMILY = "1,2";
			};
			name = Debug;
		};
		D91505C5221E024900EB5215 /* Release */ = {
			isa = XCBuildConfiguration;
			buildSettings = {
				APPLICATION_EXTENSION_API_ONLY = YES;
				CLANG_ENABLE_MODULES = YES;
				DEFINES_MODULE = YES;
				DYLIB_COMPATIBILITY_VERSION = 1;
				DYLIB_CURRENT_VERSION = 1;
				DYLIB_INSTALL_NAME_BASE = "@rpath";
				INSTALL_PATH = "$(LOCAL_LIBRARY_DIR)/Frameworks";
				LD_RUNPATH_SEARCH_PATHS = (
					"$(inherited)",
					"@executable_path/Frameworks",
					"@loader_path/Frameworks",
				);
				SKIP_INSTALL = YES;
				TARGETED_DEVICE_FAMILY = "1,2";
			};
			name = Release;
		};
		D91505C7221E024900EB5215 /* Debug */ = {
			isa = XCBuildConfiguration;
			buildSettings = {
				ALWAYS_EMBED_SWIFT_STANDARD_LIBRARIES = YES;
				FRAMEWORK_SEARCH_PATHS = (
					"$(inherited)",
					"$(PROJECT_DIR)/Carthage/Build/iOS",
				);
				INFOPLIST_FILE = Tests/Info.plist;
				LD_RUNPATH_SEARCH_PATHS = (
					"$(inherited)",
					"@executable_path/Frameworks",
					"@loader_path/Frameworks",
					"$(FRAMEWORK_SEARCH_PATHS)",
				);
				PRODUCT_BUNDLE_IDENTIFIER = "$(inherited)Tests-iOS";
				PRODUCT_NAME = "$(TARGET_NAME)";
				SWIFT_VERSION = 5.0;
				TARGETED_DEVICE_FAMILY = "1,2";
			};
			name = Debug;
		};
		D91505C8221E024900EB5215 /* Release */ = {
			isa = XCBuildConfiguration;
			buildSettings = {
				ALWAYS_EMBED_SWIFT_STANDARD_LIBRARIES = YES;
				FRAMEWORK_SEARCH_PATHS = (
					"$(inherited)",
					"$(PROJECT_DIR)/Carthage/Build/iOS",
				);
				INFOPLIST_FILE = Tests/Info.plist;
				LD_RUNPATH_SEARCH_PATHS = (
					"$(inherited)",
					"@executable_path/Frameworks",
					"@loader_path/Frameworks",
					"$(FRAMEWORK_SEARCH_PATHS)",
				);
				PRODUCT_BUNDLE_IDENTIFIER = "$(inherited)Tests-iOS";
				PRODUCT_NAME = "$(TARGET_NAME)";
				SWIFT_VERSION = 5.0;
				TARGETED_DEVICE_FAMILY = "1,2";
			};
			name = Release;
		};
		D9D933B9223492FD00E94AAE /* Debug */ = {
			isa = XCBuildConfiguration;
			buildSettings = {
				APPLICATION_EXTENSION_API_ONLY = YES;
				DEFINES_MODULE = YES;
				DYLIB_COMPATIBILITY_VERSION = 1;
				DYLIB_CURRENT_VERSION = 1;
				DYLIB_INSTALL_NAME_BASE = "@rpath";
				INSTALL_PATH = "$(LOCAL_LIBRARY_DIR)/Frameworks";
				LD_RUNPATH_SEARCH_PATHS = (
					"$(inherited)",
					"@executable_path/Frameworks",
					"@loader_path/Frameworks",
				);
				SDKROOT = watchos;
				SKIP_INSTALL = YES;
				TARGETED_DEVICE_FAMILY = 4;
			};
			name = Debug;
		};
		D9D933BA223492FD00E94AAE /* Release */ = {
			isa = XCBuildConfiguration;
			buildSettings = {
				APPLICATION_EXTENSION_API_ONLY = YES;
				DEFINES_MODULE = YES;
				DYLIB_COMPATIBILITY_VERSION = 1;
				DYLIB_CURRENT_VERSION = 1;
				DYLIB_INSTALL_NAME_BASE = "@rpath";
				INSTALL_PATH = "$(LOCAL_LIBRARY_DIR)/Frameworks";
				LD_RUNPATH_SEARCH_PATHS = (
					"$(inherited)",
					"@executable_path/Frameworks",
					"@loader_path/Frameworks",
				);
				SDKROOT = watchos;
				SKIP_INSTALL = YES;
				TARGETED_DEVICE_FAMILY = 4;
			};
			name = Release;
		};
		D9E601D72233E99D00B36B1E /* Debug */ = {
			isa = XCBuildConfiguration;
			buildSettings = {
				APPLICATION_EXTENSION_API_ONLY = YES;
				COMBINE_HIDPI_IMAGES = YES;
				DEFINES_MODULE = YES;
				DYLIB_COMPATIBILITY_VERSION = 1;
				DYLIB_CURRENT_VERSION = 1;
				DYLIB_INSTALL_NAME_BASE = "@rpath";
				FRAMEWORK_VERSION = A;
				INSTALL_PATH = "$(LOCAL_LIBRARY_DIR)/Frameworks";
				LD_RUNPATH_SEARCH_PATHS = (
					"$(inherited)",
					"@executable_path/../Frameworks",
					"@loader_path/Frameworks",
				);
				SDKROOT = macosx;
				SKIP_INSTALL = YES;
			};
			name = Debug;
		};
		D9E601D82233E99D00B36B1E /* Release */ = {
			isa = XCBuildConfiguration;
			buildSettings = {
				APPLICATION_EXTENSION_API_ONLY = YES;
				COMBINE_HIDPI_IMAGES = YES;
				DEFINES_MODULE = YES;
				DYLIB_COMPATIBILITY_VERSION = 1;
				DYLIB_CURRENT_VERSION = 1;
				DYLIB_INSTALL_NAME_BASE = "@rpath";
				FRAMEWORK_VERSION = A;
				INSTALL_PATH = "$(LOCAL_LIBRARY_DIR)/Frameworks";
				LD_RUNPATH_SEARCH_PATHS = (
					"$(inherited)",
					"@executable_path/../Frameworks",
					"@loader_path/Frameworks",
				);
				SDKROOT = macosx;
				SKIP_INSTALL = YES;
			};
			name = Release;
		};
		D9E601D92233E99D00B36B1E /* Debug */ = {
			isa = XCBuildConfiguration;
			buildSettings = {
				ALWAYS_EMBED_SWIFT_STANDARD_LIBRARIES = YES;
				COMBINE_HIDPI_IMAGES = YES;
				FRAMEWORK_SEARCH_PATHS = (
					"$(inherited)",
					"$(PROJECT_DIR)/Carthage/Build/Mac",
				);
				INFOPLIST_FILE = Tests/Info.plist;
				LD_RUNPATH_SEARCH_PATHS = (
					"$(inherited)",
					"@executable_path/../Frameworks",
					"@loader_path/../Frameworks",
					"$(FRAMEWORK_SEARCH_PATHS)",
				);
				PRODUCT_BUNDLE_IDENTIFIER = "$(inherited)Tests-macOS";
				PRODUCT_NAME = "$(TARGET_NAME)";
				SDKROOT = macosx;
			};
			name = Debug;
		};
		D9E601DA2233E99D00B36B1E /* Release */ = {
			isa = XCBuildConfiguration;
			buildSettings = {
				ALWAYS_EMBED_SWIFT_STANDARD_LIBRARIES = YES;
				COMBINE_HIDPI_IMAGES = YES;
				FRAMEWORK_SEARCH_PATHS = (
					"$(inherited)",
					"$(PROJECT_DIR)/Carthage/Build/Mac",
				);
				INFOPLIST_FILE = Tests/Info.plist;
				LD_RUNPATH_SEARCH_PATHS = (
					"$(inherited)",
					"@executable_path/../Frameworks",
					"@loader_path/../Frameworks",
					"$(FRAMEWORK_SEARCH_PATHS)",
				);
				PRODUCT_BUNDLE_IDENTIFIER = "$(inherited)Tests-macOS";
				PRODUCT_NAME = "$(TARGET_NAME)";
				SDKROOT = macosx;
			};
			name = Release;
		};
		D9FFA6312235A223005D9A4D /* Debug */ = {
			isa = XCBuildConfiguration;
			buildSettings = {
				APPLICATION_EXTENSION_API_ONLY = YES;
				DEFINES_MODULE = YES;
				DYLIB_COMPATIBILITY_VERSION = 1;
				DYLIB_CURRENT_VERSION = 1;
				DYLIB_INSTALL_NAME_BASE = "@rpath";
				INSTALL_PATH = "$(LOCAL_LIBRARY_DIR)/Frameworks";
				LD_RUNPATH_SEARCH_PATHS = (
					"$(inherited)",
					"@executable_path/Frameworks",
					"@loader_path/Frameworks",
				);
				SDKROOT = appletvos;
				SKIP_INSTALL = YES;
				TARGETED_DEVICE_FAMILY = 3;
			};
			name = Debug;
		};
		D9FFA6322235A223005D9A4D /* Release */ = {
			isa = XCBuildConfiguration;
			buildSettings = {
				APPLICATION_EXTENSION_API_ONLY = YES;
				DEFINES_MODULE = YES;
				DYLIB_COMPATIBILITY_VERSION = 1;
				DYLIB_CURRENT_VERSION = 1;
				DYLIB_INSTALL_NAME_BASE = "@rpath";
				INSTALL_PATH = "$(LOCAL_LIBRARY_DIR)/Frameworks";
				LD_RUNPATH_SEARCH_PATHS = (
					"$(inherited)",
					"@executable_path/Frameworks",
					"@loader_path/Frameworks",
				);
				SDKROOT = appletvos;
				SKIP_INSTALL = YES;
				TARGETED_DEVICE_FAMILY = 3;
			};
			name = Release;
		};
		D9FFA6332235A223005D9A4D /* Debug */ = {
			isa = XCBuildConfiguration;
			buildSettings = {
				ALWAYS_EMBED_SWIFT_STANDARD_LIBRARIES = YES;
				FRAMEWORK_SEARCH_PATHS = (
					"$(inherited)",
					"$(PROJECT_DIR)/Carthage/Build/tvOS",
				);
				INFOPLIST_FILE = Tests/Info.plist;
				LD_RUNPATH_SEARCH_PATHS = (
					"$(inherited)",
					"@executable_path/Frameworks",
					"@loader_path/Frameworks",
					"$(FRAMEWORK_SEARCH_PATHS)",
				);
				PRODUCT_BUNDLE_IDENTIFIER = "$(inherited)Tests-tvOS";
				PRODUCT_NAME = "$(TARGET_NAME)";
				SDKROOT = appletvos;
				TARGETED_DEVICE_FAMILY = 3;
			};
			name = Debug;
		};
		D9FFA6342235A223005D9A4D /* Release */ = {
			isa = XCBuildConfiguration;
			buildSettings = {
				ALWAYS_EMBED_SWIFT_STANDARD_LIBRARIES = YES;
				FRAMEWORK_SEARCH_PATHS = (
					"$(inherited)",
					"$(PROJECT_DIR)/Carthage/Build/tvOS",
				);
				INFOPLIST_FILE = Tests/Info.plist;
				LD_RUNPATH_SEARCH_PATHS = (
					"$(inherited)",
					"@executable_path/Frameworks",
					"@loader_path/Frameworks",
					"$(FRAMEWORK_SEARCH_PATHS)",
				);
				PRODUCT_BUNDLE_IDENTIFIER = "$(inherited)Tests-tvOS";
				PRODUCT_NAME = "$(TARGET_NAME)";
				SDKROOT = appletvos;
				TARGETED_DEVICE_FAMILY = 3;
			};
			name = Release;
		};
/* End XCBuildConfiguration section */

/* Begin XCConfigurationList section */
		D91505A9221E024900EB5215 /* Build configuration list for PBXProject "Partial" */ = {
			isa = XCConfigurationList;
			buildConfigurations = (
				D91505C1221E024900EB5215 /* Debug */,
				D91505C2221E024900EB5215 /* Release */,
			);
			defaultConfigurationIsVisible = 0;
			defaultConfigurationName = Release;
		};
		D91505C3221E024900EB5215 /* Build configuration list for PBXNativeTarget "Partial-iOS" */ = {
			isa = XCConfigurationList;
			buildConfigurations = (
				D91505C4221E024900EB5215 /* Debug */,
				D91505C5221E024900EB5215 /* Release */,
			);
			defaultConfigurationIsVisible = 0;
			defaultConfigurationName = Release;
		};
		D91505C6221E024900EB5215 /* Build configuration list for PBXNativeTarget "PartialTests-iOS" */ = {
			isa = XCConfigurationList;
			buildConfigurations = (
				D91505C7221E024900EB5215 /* Debug */,
				D91505C8221E024900EB5215 /* Release */,
			);
			defaultConfigurationIsVisible = 0;
			defaultConfigurationName = Release;
		};
		D9D933BB223492FD00E94AAE /* Build configuration list for PBXNativeTarget "Partial-watchOS" */ = {
			isa = XCConfigurationList;
			buildConfigurations = (
				D9D933B9223492FD00E94AAE /* Debug */,
				D9D933BA223492FD00E94AAE /* Release */,
			);
			defaultConfigurationIsVisible = 0;
			defaultConfigurationName = Release;
		};
		D9E601DB2233E99D00B36B1E /* Build configuration list for PBXNativeTarget "Partial-macOS" */ = {
			isa = XCConfigurationList;
			buildConfigurations = (
				D9E601D72233E99D00B36B1E /* Debug */,
				D9E601D82233E99D00B36B1E /* Release */,
			);
			defaultConfigurationIsVisible = 0;
			defaultConfigurationName = Release;
		};
		D9E601DC2233E99D00B36B1E /* Build configuration list for PBXNativeTarget "PartialTests-macOS" */ = {
			isa = XCConfigurationList;
			buildConfigurations = (
				D9E601D92233E99D00B36B1E /* Debug */,
				D9E601DA2233E99D00B36B1E /* Release */,
			);
			defaultConfigurationIsVisible = 0;
			defaultConfigurationName = Release;
		};
		D9FFA6352235A223005D9A4D /* Build configuration list for PBXNativeTarget "Partial-tvOS" */ = {
			isa = XCConfigurationList;
			buildConfigurations = (
				D9FFA6312235A223005D9A4D /* Debug */,
				D9FFA6322235A223005D9A4D /* Release */,
			);
			defaultConfigurationIsVisible = 0;
			defaultConfigurationName = Release;
		};
		D9FFA6362235A223005D9A4D /* Build configuration list for PBXNativeTarget "PartialTests-tvOS" */ = {
			isa = XCConfigurationList;
			buildConfigurations = (
				D9FFA6332235A223005D9A4D /* Debug */,
				D9FFA6342235A223005D9A4D /* Release */,
			);
			defaultConfigurationIsVisible = 0;
			defaultConfigurationName = Release;
		};
/* End XCConfigurationList section */
	};
	rootObject = D91505A6221E024900EB5215 /* Project object */;
}<|MERGE_RESOLUTION|>--- conflicted
+++ resolved
@@ -575,11 +575,6 @@
 			buildActionMask = 2147483647;
 			files = (
 				D9F58EE622CA730B00931D29 /* Subscription.swift in Sources */,
-<<<<<<< HEAD
-				D992471222BFE54F00A2B079 /* PartialProtocol+deprecations.swift in Sources */,
-=======
-				D9A27B72228CBE40001530A1 /* Partial+description.swift in Sources */,
->>>>>>> da907918
 				D91505CA221E04EB00EB5215 /* Partial.swift in Sources */,
 				D91505CE221E052600EB5215 /* PartialBuilder.swift in Sources */,
 				D9F58EE222CA730B00931D29 /* Weak.swift in Sources */,
